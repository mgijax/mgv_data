#!/bin/bash
#
# Build script for preparing data files for MGV from the mouse genomes data in MouseMine.
# Also includes options for including human and rat genomes, but this is considered experimental at this time.
#
# Example of a full build:
# bash build.sh \
#   -M http://www.mousemine.org/mousemine/service \
<<<<<<< HEAD
#   -H ftp://ftp.ensembl.org/pub/release-95/gff3/homo_sapiens/Homo_sapiens.GRCh38.95.chr.gff3.gz\
#   -R ftp://ftp.ensembl.org/pub/release-95/gff3/rattus_norvegicus/Rattus_norvegicus.Rnor_6.0.95.chr.gff3.gz \
=======
>>>>>>> fff943a5
#   -o ./output \
#   -d ./downloads
#
set -o pipefail
#
# ---------------------
# Echos its arguments to the log file. Prepends a datetime stamp.
#
function logit {
    if [[ ${LOGFILE} ]] ; then
      echo `date` "$*" >> ${LOGFILE}
    else
      # no log file. echo to std err
      (>&2 echo `date` "$*")
    fi
}

# ---------------------
# Logs a message and exits with error code 1.
#
function die {
    logit "$*"
    exit 1
}

# ---------------------
# If the exit code of the last command ($?) is not zero, exits with a message.
#
function checkExit {
    c=$?
    if [ $c -ne 0 ]; then
        logit "ERROR: $1" 
        exit 1
    fi  
    return 0
}

# ---------------------
function doMouse {
  logit "Mouse strains url=${mouseurl}"
  # for each available genome in MouseMine
  for  gname in $( python getGenomeFromMouseMine.py ); do
    gfname=`echo "${gname}" | tr '[:upper:]' '[:lower:]' | tr -d ' /'`
    gfpath="${downloadsdir}/${gfname}.gff3"
    # Export GFF3 file for this genome
    python getGenomeFromMouseMine.py -g "${gname}" -d - -u "${mouseurl}" > "${gfpath}"
    checkExit "Get genome ${gname} from MouseMine"
    #
    python importGff3.py -d ${outputdir} -k ${chunksize} -c "##sequence-region" < ${gfpath}
    checkExit "Import genome ${gname}"
  done
}

# ---------------------
<<<<<<< HEAD
function doHuman {
  logit "Human url=${humanurl}"
  curl ${humanurl} | gunzip > ${downloadsdir}/hsapiens.gff3 
  cat ${downloadsdir}/hsapiens.gff3 | \
      python prepEnsembl.py -g human | \
      python importGenome.py -c "##sequence-region" -x 9606 -g "H.sapiens" -k ${chunksize} -d ${outputdir}
  checkExit
}

# ---------------------
function doRat {
  logit "Rat url=${raturl}"
  curl ${raturl} | gunzip > ${downloadsdir}/rnorvegicus.gff3
  cat ${downloadsdir}/rnorvegicus.gff3 | \
      python prepEnsembl.py -g rat | \
      python importGenome.py -c "##sequence-region" -x 10116 -g "R.norvegicus" -k ${chunksize} -d ${outputdir}
  checkExit
}
# ---------------------
=======
>>>>>>> fff943a5
function usage {
  echo "Usage: bash ${scriptname} [-M MouseMineURL][-H HumanGff3FileUrl][-R RatGff3FileUrl][-d downloadsDir][-o outputDir][-k chunkSize]"
  exit -1
}

# ---------------------
scriptname="$0"
downloadsdir="./downloads"
outputdir="./output"
chunksize="4000000"
mouseurl=""

until [ -z "$1" ]  # Until all parameters used up . . .
do
    case "$1" in
    -h)
        shift
        usage
        ;;
    -d)
        shift
        downloadsdir="$1"
        ;;
    -o)
        shift
        outputdir="$1"
        ;;
    -k)
        shift
        chunksize="$1"
        ;;
    -M)
        shift
        mouseurl="$1"
        ;;
    *)
        echo "Unrecognized option:" $1
        usage
    esac
    shift
done

#
mkdir -p ${downloadsdir}
checkExit "Create downloads dir: ${downloadsdir}"

#
mkdir -p ${outputdir}
checkExit "Create output dir ${outputdir}"

#
if [[ ${mouseurl} ]] ; then
  doMouse
fi<|MERGE_RESOLUTION|>--- conflicted
+++ resolved
@@ -6,11 +6,6 @@
 # Example of a full build:
 # bash build.sh \
 #   -M http://www.mousemine.org/mousemine/service \
-<<<<<<< HEAD
-#   -H ftp://ftp.ensembl.org/pub/release-95/gff3/homo_sapiens/Homo_sapiens.GRCh38.95.chr.gff3.gz\
-#   -R ftp://ftp.ensembl.org/pub/release-95/gff3/rattus_norvegicus/Rattus_norvegicus.Rnor_6.0.95.chr.gff3.gz \
-=======
->>>>>>> fff943a5
 #   -o ./output \
 #   -d ./downloads
 #
@@ -65,28 +60,6 @@
 }
 
 # ---------------------
-<<<<<<< HEAD
-function doHuman {
-  logit "Human url=${humanurl}"
-  curl ${humanurl} | gunzip > ${downloadsdir}/hsapiens.gff3 
-  cat ${downloadsdir}/hsapiens.gff3 | \
-      python prepEnsembl.py -g human | \
-      python importGenome.py -c "##sequence-region" -x 9606 -g "H.sapiens" -k ${chunksize} -d ${outputdir}
-  checkExit
-}
-
-# ---------------------
-function doRat {
-  logit "Rat url=${raturl}"
-  curl ${raturl} | gunzip > ${downloadsdir}/rnorvegicus.gff3
-  cat ${downloadsdir}/rnorvegicus.gff3 | \
-      python prepEnsembl.py -g rat | \
-      python importGenome.py -c "##sequence-region" -x 10116 -g "R.norvegicus" -k ${chunksize} -d ${outputdir}
-  checkExit
-}
-# ---------------------
-=======
->>>>>>> fff943a5
 function usage {
   echo "Usage: bash ${scriptname} [-M MouseMineURL][-H HumanGff3FileUrl][-R RatGff3FileUrl][-d downloadsDir][-o outputDir][-k chunkSize]"
   exit -1
